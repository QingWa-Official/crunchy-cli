--- conflicted
+++ resolved
@@ -74,8 +74,8 @@
         let thread_client = client.clone();
         let thread_sender = sender.clone();
         let thread_segments = segs.remove(0);
+        let thread_count = count.clone();
         join_set.spawn(async move {
-<<<<<<< HEAD
             let after_download_sender = thread_sender.clone();
 
             // the download process is encapsulated in its own function. this is done to easily
@@ -109,38 +109,27 @@
                     };
 
                     buf = VariantSegment::decrypt(buf.borrow_mut(), segment.key)?.to_vec();
+                    
+                    let mut c = thread_count.lock().unwrap();
                     debug!(
-                        "Downloaded and decrypted segment {} ({})",
+                        "Downloaded and decrypted segment [{}/{} {:.2}%] {}",
                         num + (i * cpus),
+                        total_segments,
+                        ((*c + 1) as f64 / total_segments as f64) * 100f64,
                         segment.url
                     );
+                    
                     thread_sender.send((num as i32 + (i * cpus) as i32, buf))?;
+                    
+                    *c += 1;
                 }
                 Ok(())
             };
+            
 
             let result = download().await;
             if result.is_err() {
                 after_download_sender.send((-1 as i32, vec![]))?;
-=======
-            for (i, segment) in thread_segments.into_iter().enumerate() {
-                let response = thread_client.get(&segment.url).send().await?;
-                let mut buf = response.bytes().await?.to_vec();
-
-                buf = VariantSegment::decrypt(buf.borrow_mut(), segment.key)?.to_vec();
-
-                let mut c = thread_count.lock().unwrap();
-                debug!(
-                    "Downloaded and decrypted segment [{}/{} {:.2}%] {}",
-                    num + (i * cpus),
-                    total_segments,
-                    ((*c + 1) as f64 / total_segments as f64) * 100f64,
-                    segment.url
-                );
-                thread_sender.send((num + (i * cpus), buf))?;
-
-                *c += 1;
->>>>>>> 03db38b3
             }
 
             result
